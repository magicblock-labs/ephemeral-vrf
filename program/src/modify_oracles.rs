use ephemeral_vrf_api::loaders::load_program_upgrade_authority;
use ephemeral_vrf_api::prelude::EphemeralVrfError::Unauthorized;
use ephemeral_vrf_api::prelude::*;
use steel::*;

/// Process the modification of oracles (add or remove)
///
/// Accounts:
///
/// 0. `[signer]` signer - Must be the admin
/// 1. `[writable]` oracles_info - PDA that stores the list of oracle identities
/// 2. `[writable]` oracle_data_info - PDA that stores the oracle data
/// 2. `[]` program data account - Used to read the program's upgrade authority
/// 3. `[]` system_program - System program for account creation/closing
///
/// Requirements:
///
/// - Signer must be the admin (ADMIN_PUBKEY)
/// - For adding an oracle (operation = 0):
///   - Oracle data account is created
///   - Oracle identity is added to the oracles list
/// - For removing an oracle (operation = 1):
///   - Oracle data account is closed
///   - Oracle identity is removed from the oracles list
///
/// 1. Verify the signer is the admin
/// 2. Validate account PDAs
/// 3. Add or remove the oracle based on operation
/// 4. Resize the oracles PDA if needed
/// 5. Update the oracles list
pub fn process_modify_oracles(accounts: &[AccountInfo<'_>], data: &[u8]) -> ProgramResult {
    // Parse args.
    let args = ModifyOracle::try_from_bytes(data)?;

    // Load accounts.
    let [signer_info, oracles_info, oracle_data_info, program_data_info, system_program] = accounts
    else {
        return Err(ProgramError::NotEnoughAccountKeys);
    };
    signer_info.is_signer()?;

    // Check that the signer is the admin.
    // The admin is the program upgrade authority, which should be a multi-sig.
<<<<<<< HEAD
    let admin_pubkey = load_program_upgrade_authority(&ephemeral_vrf_api::ID, vrf_program_data)?
        .ok_or(Unauthorized)?;
=======
    let admin_pubkey =
        load_program_upgrade_authority(&ID, program_data_info)?.ok_or(Unauthorized)?;
>>>>>>> c8a01ad1

    if !signer_info.key.eq(&admin_pubkey) {
        log(format!(
            "Signer not authorized, expected: {}, got: {}",
            admin_pubkey, signer_info.key
        ));
        return Err(Unauthorized.into());
    }

    oracles_info
        .is_writable()?
        .has_seeds(&[ORACLES], &ephemeral_vrf_api::ID)?;

    oracle_data_info.is_writable()?.has_seeds(
        &[ORACLE_DATA, args.identity.to_bytes().as_ref()],
        &ephemeral_vrf_api::ID,
    )?;

    let oracles_data = oracles_info.try_borrow_data()?;
    let mut oracles = Oracles::try_from_bytes_with_discriminator(&oracles_data)?;
    drop(oracles_data);

    if args.operation == 0 {
        oracles.oracles.push(args.identity);
        create_program_account::<Oracle>(
            oracle_data_info,
            system_program,
            signer_info,
            &ephemeral_vrf_api::ID,
            &[ORACLE_DATA, args.identity.to_bytes().as_ref()],
        )?;
        let oracle_data = oracle_data_info.as_account_mut::<Oracle>(&ephemeral_vrf_api::ID)?;
        oracle_data.vrf_pubkey = args.oracle_pubkey;
        oracle_data.registration_slot = Clock::get()?.slot;
    } else if args.operation == 1 {
        oracles.oracles.retain(|oracle| oracle.ne(&args.identity));
        close_account(oracle_data_info, signer_info)?;
    } else {
        return Err(ProgramError::InvalidArgument);
    }

    resize_pda(
        signer_info,
        oracles_info,
        system_program,
        oracles.size_with_discriminator(),
    )?;

    let oracles_bytes = oracles.to_bytes_with_discriminator()?;
    let mut oracles_data = oracles_info.try_borrow_mut_data()?;

    oracles_data.copy_from_slice(&oracles_bytes);

    Ok(())
}<|MERGE_RESOLUTION|>--- conflicted
+++ resolved
@@ -41,13 +41,8 @@
 
     // Check that the signer is the admin.
     // The admin is the program upgrade authority, which should be a multi-sig.
-<<<<<<< HEAD
     let admin_pubkey = load_program_upgrade_authority(&ephemeral_vrf_api::ID, vrf_program_data)?
         .ok_or(Unauthorized)?;
-=======
-    let admin_pubkey =
-        load_program_upgrade_authority(&ID, program_data_info)?.ok_or(Unauthorized)?;
->>>>>>> c8a01ad1
 
     if !signer_info.key.eq(&admin_pubkey) {
         log(format!(
